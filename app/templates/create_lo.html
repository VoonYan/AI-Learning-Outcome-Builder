{% extends "base_main.html" %}

{% block title %}Learning Outcome Editor{% endblock %}
{% block banner_title %}Learning Outcome Editor{% endblock %}
{% block banner_subtitle %}
  <div class="text-center">
    Let's get started
  </div>
{% endblock %}

{% block content %}
<!--
  Purpose:
    Edit Learning Outcomes for a specific unit.
    - Left: Unit context + Bloom quick link
    - Center: LO table (position, description, assessment, delete, drag handle)
    - Right: Evaluation results panel
    - Footer: Add, Save, Evaluate, Export actions
-->
<div class="container-xl my-4">

  <!-- Flash messages (success only for now) -->
  {% with messages = get_flashed_messages(category_filter=["success"])%}
  {% if messages%}
  {% for message in messages%}
  <div class="alert alert-success" role="alert">{{message}}</div>
  {%endfor%}
  {%endif%}
  {%endwith%}
  <div class="row g-4 align-items-start">

    <!-- LEFT: Unit context + link to Bloom’s guide -------------------------------- -->
    <aside class="col-12 col-lg-3">
      <!-- Unit summary card -->
      <div class="card bg-primary text-white rounded-4 text-center p-4 border-0 mb-4">
        <div class="fs-5 fw-semibold">{{unit.unitname}}<br>{{unit.unitcode}}</div>
        <p class="small mt-1 mb-3 text-white-50">
          Level: {{unit.level}}  &#9; Credit Points: {{unit.creditpoints}}<br>
          Description: {{unit.description}}
        </p>
      </div>

      <!-- Quick info + link to Bloom guide -->
      <div class="card bg-primary text-white rounded-4 text-center p-4 border-0 mb-4">
        <div class="fs-5 fw-semibold">Learning Outcomes<br>Information Set</div>
        <p class="small mt-2 mb-3 text-white-50">
          Bloom's Taxonomy helps write measurable outcomes
          (Knowledge → Comprehension → Application → Analysis → Synthesis → Evaluation).
        </p>
            <a class="btn btn-light btn-sm fw-semibold" href="{{ url_for('main.bloom_guide') }}" target="_blank">
            Learn more
            </a>
      </div>
    </aside>

    <!-- CENTER: Learning Outcomes table ------------------------------------------- -->
    <section class="col-12 col-lg-6">
      <div class="bg-white rounded-4 p-3 border border-primary border-3">
        <div class="table-responsive">
          <!--
            Table structure:
              - Position (loPos): auto-numbered by row order
              - Description (loDesc): contenteditable div, autosaves on input/blur
              - Assessment (loAss): contenteditable div, autosaves on input/blur
              - Delete button: calls deleteOutcome(lo.id)
              - Drag handle: for SortableJS reordering (handled in create_lo.js)
          -->
          <table class="table table-bordered align-middle mb-0" id="LOTable">
            <thead class="table-primary text-center">
              <tr>
                {% for heading in headings %}
                  <th scope="col" class="fw-semibold">{{ heading }}</th>
                {% endfor %}
              </tr>
            </thead>
            <tbody id="lo-tbody">
              {% for lo in outcomes %}
              <tr data-id="{{ lo.id }}">
                <td class="text-center loPos">{{ loop.index }}</td>
<<<<<<< HEAD
                <td class="loDesc">
                  <!-- Description editor -->
                  <div contenteditable oninput="autoSave()">{{ lo.description }}</div>
                </td>
                <td class="loAss">
                  <!-- Assessment editor -->
                  <div contenteditable oninput="autoSave()">{{ lo.assessment or '' }}</div></td>
=======
                <td class="loDesc editable"><div contenteditable list="wordlist" oninput="autoSave()">{{ lo.description }}</div></td>
                <td class="loAss"><div contenteditable oninput="autoSave()">{{ lo.assessment or '' }}</div></td>
>>>>>>> f7bb5301
                <td class="text-center">
                    <!-- Delete row-->
                    <button type="submit" class="btn btn-danger rounded-circle btn-sm" onclick="deleteOutcome('{{lo.id}}')">&minus;</button>
                </td>
                <td class="text-center">
                  <!-- Drag handle for reordering -->
                  <i class="bi bi-arrows-move drag-handle" title="Drag to reorder" style="cursor: move;"></i>
                </td>
              </tr>
              {% else %}
              <!-- Empty state -->
              <tr>
                <td colspan="5" class="text-center text-muted py-4">No outcomes yet.</td>
              </tr>
              {% endfor %}
            </tbody>
          </table>
        </div>
        <!-- Shared suggestion box -->
        <div id="suggestions"></div>
      </div>
    </section>

    <!-- RIGHT: Evaluation panel ---------------------------------------------------- -->
    <aside class="col-12 col-lg-3">
        <div class="card shadow-sm border-0">
            <div class="card-header bg-primary text-white">
                <h6 class="mb-1">
                    <i class="bi bi-clipboard-check me-2"></i>
                    Evaluation Results
                </h6>
            </div>
            <div class="card-body overflow-auto" style="max-height: 500px;" id="evaluationPanel">
                <!-- Placeholder until evaluation runs -->
                <div class="text-center text-muted py-4">
                    <i class="bi bi-robot fs-3 mb-2 d-block"></i>
                    <small>Run an AI evaluation to get feedback</small>
                </div>
            </div>
        </div>
    </aside>
  </div>

  <!-- ACTION BUTTONS: Add, Save, Evaluate, Export -------------------------------- -->
  <div class="d-flex flex-column flex-md-row justify-content-center gap-3 mt-4">
    <!-- Add a blank outcome row (server creates, then page reloads) -->
    <button class="btn btn-primary rounded-pill px-5 py-3 fw-semibold" type="button" id="addBtn" onclick="addBlankOutcome()">Add Outcome</button>
    
    <!-- Save current table state to server (debounced autoSave also runs on typing/blur) -->
    <button class="btn btn-success rounded-pill px-5 py-3 fw-semibold" type="button" id="saveBtn" onclick="autoSave()">Save</button>
    
    <!-- Trigger AI evaluation -->
    <button class="btn btn-warning rounded-pill px-5 py-3 fw-semibold text-dark" type="button" id="evaluateBtn">Evaluate</button>
    
    <!-- Export current unit’s LOs to CSV -->
    <a class="btn btn-primary rounded-pill px-5 py-3 fw-semibold"
       href="{{ url_for('main.lo_export_csv', unit_id=unit.id) }}">Export</a>
  </div>
</div>

<!-- SortableJS (for drag-and-drop reordering) ------------------------------------ -->
<script src="https://cdn.jsdelivr.net/npm/sortablejs@1.15.0/Sortable.min.js"></script>

<script>
  // Runtime URLs and IDs (used by fetch calls and reorder/save operations)
  const UNIT_ID = JSON.parse('{{ (unit.id if unit else None) | tojson }}');
  const LO_REORDER_URL = "{{ url_for('main.lo_reorder', unit_id=unit.id) }}";
  const LO_SAVE_URL = "{{ url_for('main.lo_save', unit_id=unit.id) }}";
  const AI_EVALUATE_URL = "{{ url_for('main.ai_evaluate', unit_id=unit.id) }}";

  // Add a blank outcome (server assigns id/position; page reloads on success)
  function addBlankOutcome(){
    fetch("{{ url_for('main.lo_add', unit_id=unit.id) }}", {
      method: "POST",
      headers: {
        "Content-Type": "application/json"
      },
      body: JSON.stringify({action: "add"})
    })
    .then((response) => {
      if(response.ok){
        window.location.href = window.location.href;
      } else {
        console.error('Failed to add outcome');
      }
    })
    .catch(err => console.error('Error adding outcome:', err));
  }

  // Delete outcome (confirm, then DELETE; reload on success)
  function deleteOutcome(lo_id){
    if (!confirm('Are you sure you want to delete this learning outcome?')) {
      return;
    }

    fetch("{{ url_for('main.lo_delete', unit_id=unit.id, lo_id=-1) }}".replace("-1", lo_id), {
      method: "DELETE",
      headers: {
        "Content-Type": "application/json"
      }
    })
    .then((response) => {
      if(response.ok){
        window.location.href = window.location.href;
      } else {
        console.error('Failed to delete outcome');
      }
    })
    .catch(err => console.error('Error deleting outcome:', err));
  }

// Saving logic (debounced auto-save on input; immediate save on blur/click)
let saveTimeout;

// Build payload from table rows: {position: [description, assessment], ...}
function sendSaveRequest() {
  const loDict = {};
  const rows = document.getElementById("LOTable")?.rows;

  if (!rows || rows.length <= 1) return;

  for (let i = 1; i < rows.length; i++) {
    let pos = rows[i].cells[0]?.textContent?.trim();
    let desc = rows[i].cells[1]?.textContent?.trim() || '';
    let assessment = rows[i].cells[2]?.textContent?.trim() || '';
    if (pos) {
      loDict[pos] = [desc, assessment];
    }
  }

  fetch(LO_SAVE_URL, {
    method: "POST",
    headers: { "Content-Type": "application/json" },
    body: JSON.stringify(loDict)
  })
  .then(response => {
    if (!response.ok) console.error("Save failed");
  })
  .catch(err => console.error('Save error:', err));
}

// Debounced autosave while typing (fires 750ms after last input)
function autoSave() {
  console.log('autosaving')
  clearTimeout(saveTimeout);
  saveTimeout = setTimeout(() => sendSaveRequest(), 750);
}

// Manual save button: immediate save + simple feedback
document.getElementById("saveBtn").addEventListener("click", function() {
  sendSaveRequest();
  alert("Your edits have been saved successfully!");
});

// Save on blur for each contenteditable field
document.querySelectorAll('#LOTable [contenteditable]').forEach(div => {
  div.addEventListener('blur', () => sendSaveRequest());
});

//the starter word suggestion
const SUGGESTIONS = {{wordList | safe}};

const suggestionBox = document.getElementById('suggestions');
let currentEditable = null;

function getCaretPosition(el) {
  const range = window.getSelection().getRangeAt(0).cloneRange();
  const rect = range.getBoundingClientRect();
  return {
    top: rect.bottom + window.scrollY,
    left: rect.left + window.scrollX
  };
}

function placeCaretAtEnd(el) {
  el.focus();
  const range = document.createRange();
  range.selectNodeContents(el);
  range.collapse(false);
  const sel = window.getSelection();
  sel.removeAllRanges();
  sel.addRange(range);
}

function showSuggestions(text, el) {
  const filtered = SUGGESTIONS.filter(opt =>
    opt.toLowerCase().startsWith(text.toLowerCase())
  );

  if (filtered.length === 0 || text === '') {
    suggestionBox.style.display = 'none';
    return;
  }

  suggestionBox.innerHTML = '';
  filtered.forEach(item => {
    const div = document.createElement('div');
    div.textContent = item;
    div.classList.add('suggestion');
    div.style.padding = '5px';
    div.style.cursor = 'pointer';
    div.onclick = () => {
      el.innerText = item;
      suggestionBox.style.display = 'none';
      placeCaretAtEnd(el);
      autoSave(); // trigger autosave
    };
    suggestionBox.appendChild(div);
  });

  const pos = getCaretPosition(el);
  suggestionBox.style.position = 'absolute';
  suggestionBox.style.left = `${pos.left}px`;
  suggestionBox.style.top = `${pos.top}px`;
  suggestionBox.style.background = '#fff';
  suggestionBox.style.border = '1px solid #ccc';
  suggestionBox.style.zIndex = 9999;
  suggestionBox.style.width = `${el.offsetWidth}px`;
  suggestionBox.style.maxHeight = '150px';
  suggestionBox.style.overflowY = 'auto';
  suggestionBox.style.display = 'block';
}

// Attach event listeners to all editable .loDesc divs
function attachSuggestionListeners() {
  document.querySelectorAll('.loDesc div[contenteditable]').forEach(div => {
    div.addEventListener('input', () => {
      currentEditable = div;
      const text = div.innerText.trim();
      showSuggestions(text, div);
    });

    div.addEventListener('focus', () => {
      currentEditable = div;
      const text = div.innerText.trim();
      showSuggestions(text, div);
    });

    div.addEventListener('blur', () => {
      setTimeout(() => {
        suggestionBox.style.display = 'none';
      }, 200); // slight delay so click can register
    });
  });
}

// Run on page load
attachSuggestionListeners();

// Optional: re-run after dynamically adding new rows
document.getElementById('addBtn')?.addEventListener('click', () => {
  // Wait for reload (or use AJAX version)
  setTimeout(() => attachSuggestionListeners(), 1000);
});

</script>

<!-- Page script: handles drag/reorder and evaluation -->
<script src="{{ url_for('static', filename='js/create_lo.js') }}"></script>

{% endblock %}<|MERGE_RESOLUTION|>--- conflicted
+++ resolved
@@ -77,18 +77,8 @@
               {% for lo in outcomes %}
               <tr data-id="{{ lo.id }}">
                 <td class="text-center loPos">{{ loop.index }}</td>
-<<<<<<< HEAD
-                <td class="loDesc">
-                  <!-- Description editor -->
-                  <div contenteditable oninput="autoSave()">{{ lo.description }}</div>
-                </td>
-                <td class="loAss">
-                  <!-- Assessment editor -->
-                  <div contenteditable oninput="autoSave()">{{ lo.assessment or '' }}</div></td>
-=======
                 <td class="loDesc editable"><div contenteditable list="wordlist" oninput="autoSave()">{{ lo.description }}</div></td>
                 <td class="loAss"><div contenteditable oninput="autoSave()">{{ lo.assessment or '' }}</div></td>
->>>>>>> f7bb5301
                 <td class="text-center">
                     <!-- Delete row-->
                     <button type="submit" class="btn btn-danger rounded-circle btn-sm" onclick="deleteOutcome('{{lo.id}}')">&minus;</button>

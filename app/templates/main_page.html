{% extends "base_main.html" %}

{% block title %}Main Dashboard{% endblock %}
{% block banner_subtitle %}
<div class="text-center">
Hello {{ username }}. Please select from one of the following:
</div>
{% endblock %}

{% block content %}
<div class="container-fluid m-3">
    {% with messages = get_flashed_messages(category_filter=["success"])%}
    {% if messages%}
    {% for message in messages%}
    <div class="alert alert-success" role="alert">{{message}}</div>
    {%endfor%}
    {%endif%}
    {%endwith%}
<<<<<<< HEAD
        <div class="grid row row-cols-2 g-3 text-center flex-grow-1 p-3">
            <div class="col d-flex">
                <div class="card shadow-lg flex-fill flex-column justify-content-center align-items-center text-center p-3 ">
                    <h1 class="mb-3"><strong>Unit Search</strong></h1>
                    <p>Click on the button below to search units by unit name or code.</p>
                    <a class="btn mt-3 btn-warning" href="{{url_for('main.search_unit')}}">Search Units</a>
                </div>
            </div>
          
            <div class="col d-flex ">
                <div class="card shadow-lg flex-fill flex-column justify-content-center align-items-center text-center p-3 ">
                    <h1 class="mb-3"><strong>Edit Units</strong></h1>
                    {% if current_user.is_authenticated and current_user.role.value in ["admin", "unit_coordinator"] %}
                    <p>Click the buttons below to edit or create new outcomes</p>
                    <a class="btn mt-3 btn-warning" href="">Learning Outcome Editor</a>
                    {% else %}
                    <p>This feature isn't available on your account</p>
                    {% endif %}
=======
    {% with messages = get_flashed_messages(category_filter=["error"])%}
    {% if messages%}
    {% for message in messages%}
    <div class="alert alert-danger" role="alert">{{message}}</div>
    {%endfor%}
    {%endif%}
    {%endwith%}
    <div class="grid row g-3 text-center flex-grow-1 p-3
        {% if current_user.is_authenticated and current_user.role.value == 'admin' %}
            row-cols-2
        {% elif current_user.is_authenticated and current_user.role.value == 'unit_coordinator' %}
            row-cols-2
        {% else %}
            row-cols-1
        {% endif %}
    ">
>>>>>>> 5e2096cc

    <!-- Unit Search -->
    <div class="col d-flex">
        <div class="card shadow-lg flex-fill d-flex flex-column justify-content-center align-items-center text-center p-3">
        <h2 class="mb-2"><strong>Unit Search</strong></h2>
        <p class="mb-3">Search units by name or code.</p>
        <a class="btn mt-2 btn-warning" href="{{ url_for('main.search_unit') }}">Search Units</a>
        </div>
    </div>

    <!-- New Units-->
    {% if current_user.is_authenticated and current_user.role.value in ["admin", "unit_coordinator"] %}
    <div class="col d-flex">
        <div class="card shadow-lg flex-fill d-flex flex-column justify-content-center align-items-center text-center p-3">
        <h2 class="mb-2"><strong>New Units</strong></h2>
        <p class="mb-3">Create a new unit.</p>
        <a class="btn mt-2 btn-warning" href="{{ url_for('main.new_unit') }}">New Unit</a>
        </div>
    </div>
    {% endif %}


    <!-- Add data-->
    {% if current_user.is_authenticated and current_user.role.value in ["admin", "unit_coordinator"] %}
    <div class="col d-flex">
        <div class="card shadow-lg flex-fill d-flex flex-column justify-content-center align-items-center text-center p-3">
        <h2 class="mb-2"><strong>Data Management</strong></h2>
        <p class="mb-3">Add files from your computer to make creating and editing learning outcomes easier.</p>
        <a class="btn mt-2 btn-warning" href="{{ url_for('main.create_lo') }}">Reports</a>
        </div>
    </div>
    {% endif %}

    <!-- Admin Tools-->
    {% if current_user.is_authenticated and current_user.role.value == "admin" %}
    <div class="col d-flex">
        <div class="card shadow-lg flex-fill d-flex flex-column justify-content-center align-items-center text-center p-3">
        <h2 class="mb-2"><strong>Admin Tools</strong></h2>
        <p class="mb-3">Access administrative functions.</p>
        <a class="btn mt-2 btn-warning" href="{{ url_for('main.admin') }}">Admin Tools</a>
        </div>
    </div>
    {% endif %}
    </div>
</div>
{% endblock %}<|MERGE_RESOLUTION|>--- conflicted
+++ resolved
@@ -16,26 +16,6 @@
     {%endfor%}
     {%endif%}
     {%endwith%}
-<<<<<<< HEAD
-        <div class="grid row row-cols-2 g-3 text-center flex-grow-1 p-3">
-            <div class="col d-flex">
-                <div class="card shadow-lg flex-fill flex-column justify-content-center align-items-center text-center p-3 ">
-                    <h1 class="mb-3"><strong>Unit Search</strong></h1>
-                    <p>Click on the button below to search units by unit name or code.</p>
-                    <a class="btn mt-3 btn-warning" href="{{url_for('main.search_unit')}}">Search Units</a>
-                </div>
-            </div>
-          
-            <div class="col d-flex ">
-                <div class="card shadow-lg flex-fill flex-column justify-content-center align-items-center text-center p-3 ">
-                    <h1 class="mb-3"><strong>Edit Units</strong></h1>
-                    {% if current_user.is_authenticated and current_user.role.value in ["admin", "unit_coordinator"] %}
-                    <p>Click the buttons below to edit or create new outcomes</p>
-                    <a class="btn mt-3 btn-warning" href="">Learning Outcome Editor</a>
-                    {% else %}
-                    <p>This feature isn't available on your account</p>
-                    {% endif %}
-=======
     {% with messages = get_flashed_messages(category_filter=["error"])%}
     {% if messages%}
     {% for message in messages%}
@@ -52,7 +32,6 @@
             row-cols-1
         {% endif %}
     ">
->>>>>>> 5e2096cc
 
     <!-- Unit Search -->
     <div class="col d-flex">

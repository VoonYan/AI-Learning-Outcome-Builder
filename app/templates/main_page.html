{% extends "base_main.html" %}

{% block title %}Main Dashboard{% endblock %}
{% block banner_subtitle %}
<div class="text-center">
Hello {{ username }}. Please select from one of the following:
</div>
{% endblock %}

{% block content %}
    {% with messages = get_flashed_messages(category_filter=["success"])%}
    {% if messages%}
    {% for message in messages%}
    <div class="alert alert-success" role="alert">{{message}}</div>
    {%endfor%}
    {%endif%}
    {%endwith%}
        <div class="grid row row-cols-2 g-3 text-center flex-grow-1 p-3">
            <div class="col d-flex">
                <div class="card shadow-lg flex-fill flex-column justify-content-center align-items-center text-center p-3 ">
                    <h1 class="mb-3"><strong>Unit Search</strong></h1>
                    <p>Click on the button below to search units by unit name or code.</p>
                    <a class="btn mt-3 btn-warning" href="{{url_for('main.search_unit')}}">Search Units</a>
                </div>
            </div>
          
            <div class="col d-flex ">
                <div class="card shadow-lg flex-fill flex-column justify-content-center align-items-center text-center p-3 ">
                    <h1 class="mb-3"><strong>Edit Units</strong></h1>
                    {% if current_user.is_authenticated and current_user.role.value in ["admin", "unit_coordinator"] %}
                    <p>Click the buttons below to edit or create new outcomes</p>
                    <a class="btn mt-3 btn-warning" href="{{url_for('main.create_lo')}}">Learning Outcome Editor</a>
<<<<<<< HEAD
                    {% else %}
                    <p>This feature isn't available on your account</p>
                    {% endif %}
=======
>>>>>>> 26362e14
                </div>
            </div>

            <div class="col d-flex">
                <div class="card shadow-lg flex-fill flex-column justify-content-center align-items-center text-center p-3 ">
                    <h1 class="mb-3"><strong>New Units</strong></h1>
                    {% if current_user.is_authenticated and current_user.role.value in ["admin", "unit_coordinator"] %}
                    <p>Click on the button below to create new units.</p>
                    <a class="btn mt-3 btn-warning" href="{{url_for('main.new_unit')}}">New Unit</a>
                    {% else %}
                    <p>This feature isn't available on your account</p>
                    {% endif %}
                </div>
            </div>

            <div class="col d-flex">
                <div class="card shadow-lg flex-fill flex-column justify-content-center align-items-center text-center p-3 ">
                    <h1 class="mb-3"><strong>Admin Tools</strong></h1>
                    {% if current_user.is_authenticated and current_user.role.value == "admin" %}
                    <p>Click on the button below to access admin tools.</p>
<<<<<<< HEAD
                    <a class="btn mt-3 btn-warning" href="{{url_for('main.admin')}}">Admin Tools</a>
                    {% else %}
                    <p>This feature isn't available on your account</p>
                    {% endif %}
=======
                    <a class="btn mt-3 btn-warning " href="{{url_for('main.admin')}}">Admin Tools</a>
>>>>>>> 26362e14
                </div>
            </div>
        </div>

{% endblock %}<|MERGE_RESOLUTION|>--- conflicted
+++ resolved
@@ -30,12 +30,10 @@
                     {% if current_user.is_authenticated and current_user.role.value in ["admin", "unit_coordinator"] %}
                     <p>Click the buttons below to edit or create new outcomes</p>
                     <a class="btn mt-3 btn-warning" href="{{url_for('main.create_lo')}}">Learning Outcome Editor</a>
-<<<<<<< HEAD
                     {% else %}
                     <p>This feature isn't available on your account</p>
                     {% endif %}
-=======
->>>>>>> 26362e14
+
                 </div>
             </div>
 
@@ -56,14 +54,10 @@
                     <h1 class="mb-3"><strong>Admin Tools</strong></h1>
                     {% if current_user.is_authenticated and current_user.role.value == "admin" %}
                     <p>Click on the button below to access admin tools.</p>
-<<<<<<< HEAD
                     <a class="btn mt-3 btn-warning" href="{{url_for('main.admin')}}">Admin Tools</a>
                     {% else %}
                     <p>This feature isn't available on your account</p>
                     {% endif %}
-=======
-                    <a class="btn mt-3 btn-warning " href="{{url_for('main.admin')}}">Admin Tools</a>
->>>>>>> 26362e14
                 </div>
             </div>
         </div>

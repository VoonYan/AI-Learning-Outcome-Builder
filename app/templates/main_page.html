{% extends "base_main.html" %}

{% block title %}Main Dashboard{% endblock %}
{% block banner_subtitle %}
<div class="text-center">
Hello {{ username }}. Please select from one of the following:
</div>
{% endblock %}

{% block content %}
    {% with messages = get_flashed_messages(category_filter=["success"])%}
    {% if messages%}
    {% for message in messages%}
    <div class="alert alert-success" role="alert">{{message}}</div>
    {%endfor%}
    {%endif%}
    {%endwith%}
        <div class="grid row row-cols-2 g-3 text-center flex-grow-1 p-3">
            <div class="col d-flex">
                <div class="card shadow-lg flex-fill flex-column justify-content-center align-items-center text-center p-3 ">
                    <h1 class="mb-3"><strong>Unit Search</strong></h1>
                    <p>Click on the button below to search units by unit name or code.</p>
                    <a class="btn mt-3 btn-warning" href="{{url_for('main.search_unit')}}">Search Units</a>
                </div>
            </div>
          
            <div class="col d-flex ">
                <div class="card shadow-lg flex-fill flex-column justify-content-center align-items-center text-center p-3 ">
                    <h1 class="mb-3"><strong>Edit Units</strong></h1>
                    {% if current_user.is_authenticated and current_user.role.value in ["admin", "unit_coordinator"] %}
                    <p>Click the buttons below to edit or create new outcomes</p>
<<<<<<< HEAD
<form action="{{ url_for('main.create_lo', unit_id=1) }}" method="get" class="mt-3"> <!-- temp unit_id -->
  <button class="btn btn-warning">Learning Outcome Editor</button>
</form>
                                
=======
                    <a class="btn mt-3 btn-warning" href="{{url_for('main.create_lo')}}">Learning Outcome Editor</a>
                    {% else %}
                    <p>This feature isn't available on your account</p>
                    {% endif %}

>>>>>>> c58e2c2b
                </div>
            </div>

            <div class="col d-flex">
                <div class="card shadow-lg flex-fill flex-column justify-content-center align-items-center text-center p-3 ">
                    <h1 class="mb-3"><strong>New Units</strong></h1>
                    {% if current_user.is_authenticated and current_user.role.value in ["admin", "unit_coordinator"] %}
                    <p>Click on the button below to create new units.</p>
                    <a class="btn mt-3 btn-warning" href="{{url_for('main.new_unit')}}">New Unit</a>
                    {% else %}
                    <p>This feature isn't available on your account</p>
                    {% endif %}
                </div>
            </div>

            <div class="col d-flex">
                <div class="card shadow-lg flex-fill flex-column justify-content-center align-items-center text-center p-3 ">
                    <h1 class="mb-3"><strong>Admin Tools</strong></h1>
                    {% if current_user.is_authenticated and current_user.role.value == "admin" %}
                    <p>Click on the button below to access admin tools.</p>
                    <a class="btn mt-3 btn-warning" href="{{url_for('main.admin')}}">Admin Tools</a>
                    {% else %}
                    <p>This feature isn't available on your account</p>
                    {% endif %}
                </div>
            </div>
        </div>

{% endblock %}<|MERGE_RESOLUTION|>--- conflicted
+++ resolved
@@ -29,18 +29,11 @@
                     <h1 class="mb-3"><strong>Edit Units</strong></h1>
                     {% if current_user.is_authenticated and current_user.role.value in ["admin", "unit_coordinator"] %}
                     <p>Click the buttons below to edit or create new outcomes</p>
-<<<<<<< HEAD
-<form action="{{ url_for('main.create_lo', unit_id=1) }}" method="get" class="mt-3"> <!-- temp unit_id -->
-  <button class="btn btn-warning">Learning Outcome Editor</button>
-</form>
-                                
-=======
                     <a class="btn mt-3 btn-warning" href="{{url_for('main.create_lo')}}">Learning Outcome Editor</a>
                     {% else %}
                     <p>This feature isn't available on your account</p>
                     {% endif %}
 
->>>>>>> c58e2c2b
                 </div>
             </div>
 

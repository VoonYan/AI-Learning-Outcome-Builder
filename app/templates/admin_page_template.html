{% extends "base_main.html" %}

{% block title %}Admin Configuration{% endblock %}
{% block banner_subtitle %}
<header class="py-4 bg-warning">
    <div class="container">
      <h1 class="display-6 fw-bold mb-1 text-black"><i class="bi bi-sliders me-2"></i>Admin Settings</h1>
      <p class="lead mb-0 text-black">Configure AI models, taxonomy settings, and learning outcome parameters</p>
    </div>
</header>
{% endblock %}

{% block content %}
<!-- Main Content -->
  <main class="flex-grow-1">
    <div class="container my-4">

      {% with messages = get_flashed_messages(category_filter=["success"])%}
      {% if messages%}
      {% for message in messages%}
      <div id="successMessage" class="alert alert-success" role="alert">
        <i class="bi bi-check-circle-fill me-2"></i>{{message}}
      </div>      
      {%endfor%}
      {%endif%}
      {%endwith%}

      <form id="adminSettingsForm" action="{{ url_for('main.admin') }}" method="POST">
      {{ form.hidden_tag() }}
        <!-- AI Configuration -->
        <section class="card border-warning border-2 shadow-sm mb-4">
          <div class="card-body">
            <h3 class="h5 text-black border-bottom border-warning pb-2 mb-4 d-flex align-items-center">
              <i class="bi bi-cpu me-2"></i>AI Configuration
            </h3>

            <div class="row g-3">
              <div class="col-md-6">
                {{form.model.label(class="form-label")}}
                {{form.model(class="form-select")}}
                <div class="form-text">Select the AI model for generating learning outcomes</div>
                <script>
                    document.getElementById('modelSelect').value = "{{config['selected_model']}}";
                </script>
              </div>

              <div class="col-md-6">
                {{form.apikey.label(class="form-label")}}
                {{form.apikey(class="form-control", placeholder="Enter API key...", value=config['API_key'] )}}
                <div class="form-text">Your secure API key for AI services</div>
              </div>
            </div>
          </div>
        </section>

        <!-- Bloom's Taxonomy Word Lists -->
        <section class="card border-warning border-2 shadow-sm mb-4">
          <div class="card-body">
            <h3 class="h5 text-black border-bottom border-warning pb-2 mb-4 d-flex align-items-center">
              <i class="bi bi-list-ul me-2"></i>Bloom's Taxonomy Word Lists
            </h3>

            <div class="row">
              {% set bloom_fields = [
                  ('knowledge', config['Knowledge']),
                  ('comprehension', config['Comprehension']),
                  ('application', config['Application']),
                  ('analysis', config['Analysis']),
                  ('synthesis', config['Synthesis']),
                  ('evaluation', config['Evaluation'])
              ] %}

              {% for field_name, placeholder in bloom_fields %}
                <div class="col-md-6 mb-3">
                  <div class="card bg-light border">
                    <div class="card-body">
                      <i class="bi bi-{{ loop.index }}-circle-fill text-warning me-1"></i>
                      {{ getattr(form, field_name).label(class="form-label") }}
                      {{ getattr(form, field_name)(class="form-control", placeholder=placeholder, rows="4") }}
                    </div>
                  </div>
                </div>
              {% endfor %}
            </div>
          </div>
        </section>


        <!-- Banned Words -->
        <section class="card border-warning border-2 shadow-sm mb-4">
          <div class="card-body">
            <h3 class="h5 text-black border-bottom border-warning pb-2 mb-4 d-flex align-items-center">
              <i class="bi bi-exclamation-triangle me-2"></i>Banned Words in Learning Outcomes
            </h3>

            <div class="mb-3">
              {{form.banned.label(class="form-label")}}
              {{form.banned(class="form-control", placeholder="Enter banned words separated by commas...", rows="4")}}
              <div class="form-text">These words will be flagged or removed from generated learning outcomes</div>
            </div>
          </div>
        </section>

        <!-- Unit Level Mapping -->
        <section class="card border-warning border-2 shadow-sm mb-4">
<<<<<<< HEAD
            <div class="card-body">
                <h3 class="h5 text-primary border-bottom border-warning pb-2 mb-4 d-flex align-items-center">
                <i class="bi bi-diagram-3 me-2"></i>Unit Level to Taxonomy Mapping
                </h3>

                <div class="row g-3">
                {% for i in range(1,7) %}
                    <div class="col-md-6">
                    {{ getattr(form, 'level' ~ i).label(class="form-label") }}
                    {{ getattr(form, 'level' ~ i)(class="form-control", 
                        placeholder=config['Level ' ~ i], 
                        value=config['Level ' ~ i]) }}
                    </div>
                {% endfor %}
                </div>
=======
          <div class="card-body">
            <h3 class="h5 text-black border-bottom border-warning pb-2 mb-4 d-flex align-items-center">
              <i class="bi bi-diagram-3 me-2"></i>Unit Level to Taxonomy Mapping
            </h3>

            <div class="row g-3">
              <div class="col-md-6">
                {{form.level1.label(class="form-label")}}
                {{form.level1(class="form-control", placeholder="Knowledge", value=config['Level 1'])}}
              </div>
              <div class="col-md-6">
                {{form.level2.label(class="form-label")}}
                {{form.level2(class="form-control", placeholder="Comprehension", value=config['Level 2'])}}
              </div>
              <div class="col-md-6">
                {{form.level3.label(class="form-label")}}
                {{form.level3(class="form-control", placeholder="Application", value=config['Level 3'])}}
              </div>
              <div class="col-md-6">
                {{form.level4.label(class="form-label")}}
                {{form.level4(class="form-control", placeholder="Analysis", value=config['Level 4'])}}
              </div>
              <div class="col-md-6">
                {{form.level5.label(class="form-label")}}
                {{form.level5(class="form-control", placeholder="Synthesis", value=config['Level 5'])}}
              </div>
              <div class="col-md-6">
                {{form.level6.label(class="form-label")}}
                {{form.level6(class="form-control", placeholder="Evaluation", value=config['Level 6'])}}
              </div>
>>>>>>> b9894c9f
            </div>
        </section>

        <!-- Learning Outcomes per Credit Points -->
        <section class="card border-warning border-2 shadow-sm mb-4">
          <div class="card-body">
            <h3 class="h5 text-black border-bottom border-warning pb-2 mb-4 d-flex align-items-center">
              <i class="bi bi-mortarboard me-2"></i>Learning Outcomes per Credit Points
            </h3>

            <div class="row g-3">
              <div class="col-md-4">
                {{form.cp6.label(class="form-label")}}
                {{form.cp6(class="form-control", placeholder="3-6", value=config['6 Points'])}}
                <div class="form-text">Range of learning outcomes</div>
              </div>
              <div class="col-md-4">
                {{form.cp12.label(class="form-label")}}
                {{form.cp12(class="form-control", placeholder="5-9", value=config['12 Points'])}}
                <div class="form-text">Range of learning outcomes</div>
              </div>
              <div class="col-md-4">
                {{form.cp24.label(class="form-label")}}
                {{form.cp24(class="form-control", placeholder="8-12", value=config['24 Points'])}}
                <div class="form-text">Range of learning outcomes</div>
              </div>
            </div>
          </div>
        </section>

        <!-- Actions -->
        <div class="text-center mt-4">
          <button type="button" class="btn btn-lg btn-danger me-2" onclick="resetDefault()">
            <i class="bi bi-x-circle me-2"></i>Reset to Default
          </button>
          <button type="button" class="btn btn-lg btn-secondary me-2" onclick="undoChanges()">
            <i class="bbi bi-arrow-counterclockwise me-2"></i>Undo Changes
          </button>
          <button type="submit" class="btn btn-warning btn-lg text-dark fw-semibold">
            <i class="bi bi-check-circle me-2"></i>Save Changes
          </button>
        </div>

      </form>
    </div>
  </main>

<script src="{{ url_for('static', filename='js/admin._tools.js') }}"></script>
{% endblock %}<|MERGE_RESOLUTION|>--- conflicted
+++ resolved
@@ -103,11 +103,10 @@
 
         <!-- Unit Level Mapping -->
         <section class="card border-warning border-2 shadow-sm mb-4">
-<<<<<<< HEAD
-            <div class="card-body">
-                <h3 class="h5 text-primary border-bottom border-warning pb-2 mb-4 d-flex align-items-center">
-                <i class="bi bi-diagram-3 me-2"></i>Unit Level to Taxonomy Mapping
-                </h3>
+          <div class="card-body">
+            <h3 class="h5 text-black border-bottom border-warning pb-2 mb-4 d-flex align-items-center">
+              <i class="bi bi-diagram-3 me-2"></i>Unit Level to Taxonomy Mapping
+            </h3>
 
                 <div class="row g-3">
                 {% for i in range(1,7) %}
@@ -119,38 +118,6 @@
                     </div>
                 {% endfor %}
                 </div>
-=======
-          <div class="card-body">
-            <h3 class="h5 text-black border-bottom border-warning pb-2 mb-4 d-flex align-items-center">
-              <i class="bi bi-diagram-3 me-2"></i>Unit Level to Taxonomy Mapping
-            </h3>
-
-            <div class="row g-3">
-              <div class="col-md-6">
-                {{form.level1.label(class="form-label")}}
-                {{form.level1(class="form-control", placeholder="Knowledge", value=config['Level 1'])}}
-              </div>
-              <div class="col-md-6">
-                {{form.level2.label(class="form-label")}}
-                {{form.level2(class="form-control", placeholder="Comprehension", value=config['Level 2'])}}
-              </div>
-              <div class="col-md-6">
-                {{form.level3.label(class="form-label")}}
-                {{form.level3(class="form-control", placeholder="Application", value=config['Level 3'])}}
-              </div>
-              <div class="col-md-6">
-                {{form.level4.label(class="form-label")}}
-                {{form.level4(class="form-control", placeholder="Analysis", value=config['Level 4'])}}
-              </div>
-              <div class="col-md-6">
-                {{form.level5.label(class="form-label")}}
-                {{form.level5(class="form-control", placeholder="Synthesis", value=config['Level 5'])}}
-              </div>
-              <div class="col-md-6">
-                {{form.level6.label(class="form-label")}}
-                {{form.level6(class="form-control", placeholder="Evaluation", value=config['Level 6'])}}
-              </div>
->>>>>>> b9894c9f
             </div>
         </section>
 

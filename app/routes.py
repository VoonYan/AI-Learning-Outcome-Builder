--- conflicted
+++ resolved
@@ -1,65 +1,34 @@
-<<<<<<< HEAD
-from flask import render_template, redirect, url_for, flash, request, session, Blueprint, jsonify,current_app
-=======
-from flask import render_template, redirect, url_for, flash, request, session, Blueprint, jsonify, abort
->>>>>>> c58e2c2b
+from flask import render_template, redirect, url_for, flash, request, session, Blueprint, jsonify, current_app, abort
 from flask_login import current_user, login_required
 from .forms import NewUnitForm, AdminForm, EditUnitForm
 from . import db
 from .models import db, Unit, LearningOutcome, UserType
 from . import create_app, config_manager
 from sqlalchemy import case, update
-<<<<<<< HEAD
-from .ai_evaluate import run_eval
-import os
-import json
-=======
 import csv
 import pandas as pd
 from io import TextIOWrapper
 from sqlalchemy.exc import IntegrityError
->>>>>>> c58e2c2b
-
+from .ai_evaluate import run_eval
+import os
+import json
 
 main = Blueprint('main', __name__)
 
 
-<<<<<<< HEAD
-@main.route('/')
-def homepage():
-    return render_template('homepage.html' )
-=======
 
 @main.route('/main_page')
 @main.route('/')
 def home(): 
     return render_template('homepage_purebs.html' )
->>>>>>> c58e2c2b
 
 @main.route('/main-page')
 @login_required
 def main_page(): 
     return render_template('main_page.html', title=f'{current_user.username} Dashboard', username=current_user.username)
 
-<<<<<<< HEAD
-@main.route('/main-page2')
-def main_page2(): 
-    return render_template('main_page2.html' )
-
-@main.route('/navbar')
-def navbar():
-    return render_template('admin_page.html')
-
-@main.route('/base')
-@login_required
-def base_main(): 
-    return render_template('base_main.html', title=f'{current_user.username} Dashboard', username=current_user.username)
 
 @main.route('/create_lo/<int:unit_id>')
-=======
-
-@main.route('/create-lo')
->>>>>>> c58e2c2b
 @login_required
 def create_lo(unit_id):
     unit = Unit.query.get_or_404(unit_id)
